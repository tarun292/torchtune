--- conflicted
+++ resolved
@@ -12,17 +12,13 @@
 from .lr_schedulers import get_cosine_schedule_with_warmup  # noqa
 from .position_embeddings import RotaryPositionalEmbeddings  # noqa
 from .rms_norm import RMSNorm  # noqa
-<<<<<<< HEAD
-from .transformer import TransformerDecoder, TransformerDecoderLayer  # noqa
-from .vision_transformer import VisionTransformer
-=======
 from .tanh_gate import TanhGate  # noqa
 from .transformer import (  # noqa
     TransformerCrossAttentionLayer,
     TransformerDecoder,
     TransformerSelfAttentionLayer,
 )
->>>>>>> c13388aa
+from .vision_transformer import VisionTransformer
 
 __all__ = [
     "GroupedQueryAttention",
